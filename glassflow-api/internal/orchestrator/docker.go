package orchestrator

import (
	"context"
	"fmt"
	"log/slog"
	"sync"
	"time"

	"github.com/glassflow/clickhouse-etl-internal/glassflow-api/internal/client"
	"github.com/glassflow/clickhouse-etl-internal/glassflow-api/internal/models"
	"github.com/glassflow/clickhouse-etl-internal/glassflow-api/internal/schema"
	"github.com/glassflow/clickhouse-etl-internal/glassflow-api/internal/service"
)

type LocalOrchestrator struct {
	nc  *client.NATSClient
	log *slog.Logger

	ingestorRunner *service.IngestorRunner
	joinRunner     *service.JoinRunner
	sinkRunner     *service.SinkRunner

	id string
	m  sync.Mutex
}

func NewLocalOrchestrator(
	nc *client.NATSClient,
	log *slog.Logger,
) service.Orchestrator {
	//nolint: exhaustruct // runners will be created on setup
	return &LocalOrchestrator{
		nc:  nc,
		log: log,
	}
}

const ShutdownTimeout = 30 * time.Second

var _ service.Orchestrator = (*LocalOrchestrator)(nil)

// GetType implements Orchestrator.
func (d *LocalOrchestrator) GetType() string {
	return "local"
}

// SetupPipeline implements Orchestrator.
func (d *LocalOrchestrator) SetupPipeline(ctx context.Context, pi *models.PipelineConfig) error {
	d.m.Lock()
	defer d.m.Unlock()

	var err error

	defer func() {
		if err != nil {
			d.log.Info("pipeline setup failed; cleaning up pipeline")
			//nolint: errcheck // ignore error on failed pipeline shutdown
			go d.ShutdownPipeline(ctx, pi.ID)
		}
	}()

	if d.id != "" {
		return fmt.Errorf("setup local pipeline: %w", service.ErrPipelineQuotaReached)
	}

	// FIX IT: not working anymore since local pipeline names aren't namespaced
	// to "gf-stream"
	if err := d.nc.CleanupOldResources(ctx); err != nil {
		d.log.Error("error on cleaning up nats resources", slog.Any("error", err))
	}

	//nolint: contextcheck // new context for long running processes
	ctx = context.Background()

	var (
		sinkConsumerStream  string
		sinkConsumerSubject string
	)

	// TODO: transfer all schema mapper validations in models.NewPipeline
	// so validation errors are handled the same way with correct HTTPStatus
	schemaMapper, err := schema.NewMapper(pi.Mapper)
	if err != nil {
		return models.PipelineConfigError{Msg: fmt.Sprintf("new schema mapper: %s", err)}
	}

	d.id = pi.ID

	d.log = d.log.With("pipeline_id", d.id)

	d.ingestorRunner = service.NewIngestorRunner(d.log.With("component", "ingestor"), d.nc)
	d.joinRunner = service.NewJoinRunner(d.log.With("component", "join"), d.nc)
	d.sinkRunner = service.NewSinkRunner(d.log.With("component", "clickhouse_sink"), d.nc)

	for _, t := range pi.Ingestor.KafkaTopics {
		streamName := t.OutputStreamID
		subjectName := t.OutputStreamSubject
		err := d.nc.CreateOrUpdateStream(ctx, streamName, subjectName, t.Deduplication.Window.Duration())
		if err != nil {
			return fmt.Errorf("setup ingestion streams for pipeline: %w", err)
		}
	}
	d.log.Debug("created ingestion streams successfully")

	err = d.nc.CreateOrUpdateStream(ctx, models.GetDLQStreamName(d.id), models.GetDLQStreamSubjectName(d.id), 0)

	for _, t := range pi.Ingestor.KafkaTopics {
		sinkConsumerStream = pi.Sink.StreamID

		d.log.Debug("create ingestor for the topic", slog.String("topic", t.Name))
		err = d.ingestorRunner.Start(
			ctx, t.Name, *pi,
			schemaMapper,
		)
		if err != nil {
			return fmt.Errorf("start ingestor for topic %s: %w", t.Name, err)
		}
	}

	if pi.Join.Enabled {
		sinkConsumerStream = pi.Sink.StreamID
		sinkConsumerSubject = models.GetNATSSubjectName(sinkConsumerStream)

		err = d.nc.CreateOrUpdateStream(ctx, sinkConsumerStream, sinkConsumerSubject, 0)
		if err != nil {
			return fmt.Errorf("setup join stream for pipeline: %w", err)
		}
		d.log.Debug("created join stream successfully")

		// Get the pipeline-specific stream names for the input streams
		var leftInputStreamName, rightInputStreamName string
		if pi.Join.Sources[0].Orientation == "left" {
			leftInputStreamName = pi.Join.Sources[0].StreamID
			rightInputStreamName = pi.Join.Sources[1].StreamID
		} else {
			leftInputStreamName = pi.Join.Sources[1].StreamID
			rightInputStreamName = pi.Join.Sources[0].StreamID
		}

		err = d.joinRunner.Start(ctx, "temporal", leftInputStreamName, rightInputStreamName, sinkConsumerStream, schemaMapper)
		if err != nil {
			return fmt.Errorf("setup join component: %w", err)
		}
	}

	err = d.sinkRunner.Start(
		ctx,
		sinkConsumerStream,
<<<<<<< HEAD
		models.SinkOperatorConfig{
=======
		sinkConsumerSubject,
		models.SinkComponentConfig{
>>>>>>> 63c584a7
			Type: models.ClickHouseSinkType,
			Batch: models.BatchConfig{
				MaxBatchSize: pi.Sink.Batch.MaxBatchSize,
				MaxDelayTime: pi.Sink.Batch.MaxDelayTime,
			},
			ClickHouseConnectionParams: pi.Sink.ClickHouseConnectionParams,
		},
		schemaMapper,
	)
	if err != nil {
		return fmt.Errorf("start sink: %w", err)
	}

	return nil
}

// ShutdownPipeline implements Orchestrator.
func (d *LocalOrchestrator) ShutdownPipeline(_ context.Context, pid string) error {
	d.m.Lock()
	defer d.m.Unlock()

	if d.id != pid {
		return fmt.Errorf("mismatched pipeline id: %w", service.ErrPipelineNotFound)
	}

	if d.ingestorRunner != nil {
		d.ingestorRunner.Shutdown()
	}
	if d.joinRunner != nil {
		d.joinRunner.Shutdown()
	}
	if d.sinkRunner != nil {
		d.sinkRunner.Shutdown()
	}

	d.id = ""

	return nil
}

// ShutdownPipeline implements Orchestrator.
func (d *LocalOrchestrator) TerminatePipeline(_ context.Context, pid string) error {
	return d.ShutdownPipeline(context.Background(), pid)
}

func (d *LocalOrchestrator) ActivePipelineID() string {
	d.m.Lock()
	defer d.m.Unlock()

	return d.id
}<|MERGE_RESOLUTION|>--- conflicted
+++ resolved
@@ -147,12 +147,7 @@
 	err = d.sinkRunner.Start(
 		ctx,
 		sinkConsumerStream,
-<<<<<<< HEAD
-		models.SinkOperatorConfig{
-=======
-		sinkConsumerSubject,
 		models.SinkComponentConfig{
->>>>>>> 63c584a7
 			Type: models.ClickHouseSinkType,
 			Batch: models.BatchConfig{
 				MaxBatchSize: pi.Sink.Batch.MaxBatchSize,
