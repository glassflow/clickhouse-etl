--- conflicted
+++ resolved
@@ -273,7 +273,6 @@
 	}
 }
 
-<<<<<<< HEAD
 func TestPipelineHealthCanTransitionTo(t *testing.T) {
 	tests := []struct {
 		name        string
@@ -365,7 +364,9 @@
 				}
 			}
 		})
-=======
+	}
+}
+
 func TestGetKafkaConsumerGroupName(t *testing.T) {
 	pipelineID := "test-pipeline-123"
 	result := GetKafkaConsumerGroupName(pipelineID)
@@ -385,6 +386,5 @@
 	expected := internal.ConsumerGroupNamePrefix + "-" + hash
 	if result != expected {
 		t.Errorf("GetKafkaConsumerGroupName(%q) = %q, want %q", pipelineID, result, expected)
->>>>>>> 3ac9c441
 	}
 }