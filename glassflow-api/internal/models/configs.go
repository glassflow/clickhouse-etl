package models

import (
	"crypto/sha256"
	"encoding/hex"
	"encoding/json"
	"fmt"
	"slices"
	"strings"
	"time"

	"github.com/glassflow/clickhouse-etl-internal/glassflow-api/internal"
)

// PipelineStatus represents the overall status of a pipeline
type PipelineStatus string

// PipelineHealth represents the health status of a pipeline and its components
type PipelineHealth struct {
	PipelineID    string         `json:"pipeline_id"`
	PipelineName  string         `json:"pipeline_name"`
	OverallStatus PipelineStatus `json:"overall_status"`
	CreatedAt     time.Time      `json:"created_at"`
	UpdatedAt     time.Time      `json:"updated_at"`
}

type StreamDataField struct {
	FieldName string `json:"field_name"`
	FieldType string `json:"field_type"`
}

type StreamSchemaConfig struct {
	Fields          []StreamDataField `json:"fields"`
	JoinKeyField    string            `json:"join_key_field"`
	JoinOrientation string            `json:"join_orientation"`
	JoinWindow      JSONDuration      `json:"join_window"`
}

type SinkMappingConfig struct {
	ColumnName string `json:"column_name"`
	StreamName string `json:"stream_name"`
	FieldName  string `json:"field_name"`
	ColumnType string `json:"column_type"`
}

type MapperConfig struct {
	Type        string                        `json:"type" default:"jsonToClickhouse"`
	Streams     map[string]StreamSchemaConfig `json:"streams"`
	SinkMapping []SinkMappingConfig           `json:"sink_mapping"`
}

type KafkaConnectionParamsConfig struct {
	Brokers       []string `json:"brokers"`
	SkipAuth      bool     `json:"skip_auth"`
	SASLTLSEnable bool     `json:"sasl_tls_enable"`
	SASLProtocol  string   `json:"protocol"`
	SASLMechanism string   `json:"mechanism"`
	SASLUsername  string   `json:"username"`
	SASLPassword  string   `json:"password"`
	TLSRoot       string   `json:"root_ca"`
	TLSCert       string   `json:"tls_cert"`
	TLSKey        string   `json:"tls_key"`
	IAMEnable     bool     `json:"iam_enable"`
	IAMRegion     string   `json:"iam_region"`
}

type ConsumerGroupOffset string

func (o ConsumerGroupOffset) String() string {
	return string(o)
}

type DeduplicationConfig struct {
	Enabled bool   `json:"enabled"`
	ID      string `json:"id_field"`
	Type    string `json:"id_field_type"`

	Window JSONDuration `json:"time_window"`
}

type KafkaTopicsConfig struct {
	Name                       string `json:"name"`
	ID                         string `json:"id"`
	ConsumerGroupInitialOffset string `json:"consumer_group_initial_offset" default:"earliest"`
	ConsumerGroupName          string `json:"consumer_group_name"`
	Replicas                   int    `json:"replicas" default:"1"`

	Deduplication       DeduplicationConfig `json:"deduplication"`
	OutputStreamID      string              `json:"output_stream_id"`
	OutputStreamSubject string              `json:"output_stream_subject"`
}

type IngestorComponentConfig struct {
	Type                  string                      `json:"type"`
	Provider              string                      `json:"provider"`
	KafkaConnectionParams KafkaConnectionParamsConfig `json:"kafka_connection_params"`
	KafkaTopics           []KafkaTopicsConfig         `json:"kafka_topics"`
}

func NewIngestorComponentConfig(provider string, conn KafkaConnectionParamsConfig, topics []KafkaTopicsConfig) (zero IngestorComponentConfig, _ error) {
	if len(conn.Brokers) == 0 {
		return zero, PipelineConfigError{Msg: "must have at least one kafka server"}
	}

	for _, s := range conn.Brokers {
		if len(strings.TrimSpace(s)) == 0 {
			return zero, PipelineConfigError{Msg: "kafka server cannot be empty"}
		}
	}

	if strings.Trim(conn.SASLProtocol, " ") == "" {
		return zero, PipelineConfigError{Msg: "SASL protocol cannot be empty"}
	}

	switch conn.SASLProtocol {
	case "SASL_PLAINTEXT":
	case "PLAINTEXT":
	case "SASL_SSL":
	case "SSL":
	default:
		return zero, PipelineConfigError{Msg: fmt.Sprintf("Unsupported SASL protocol: %s; allowed: SASL_PLAINTEXT, PLAINTEXT, SASL_SSL, SSL", conn.SASLProtocol)}
	}

	// TODO: add validation for protocol w/o skipAuth
	if !conn.SkipAuth {
		if len(strings.TrimSpace(conn.SASLMechanism)) == 0 {
			return zero, PipelineConfigError{Msg: "SASL mechanism cannot be empty"}
		}
		if len(strings.TrimSpace(conn.SASLUsername)) == 0 {
			return zero, PipelineConfigError{Msg: "SASL username cannot be empty"}
		}
		if len(conn.SASLPassword) == 0 {
			return zero, PipelineConfigError{Msg: "SASL password cannot be empty"}
		}

		switch conn.SASLMechanism {
		case "SCRAM-SHA-256":
		case "SCRAM-SHA-512":
		case "PLAIN":
		default:
			return zero, PipelineConfigError{Msg: fmt.Sprintf("Unsupported SASL mechanism: %s; allowed: SCRAM-SHA-256, SCRAM-SHA-512, PLAIN", conn.SASLMechanism)}
		}
	}
	for i, kt := range topics {
		switch strings.ToLower(kt.ConsumerGroupInitialOffset) {
		case internal.InitialOffsetEarliest:
		case internal.InitialOffsetLatest:
		case "":
			topics[i].ConsumerGroupInitialOffset = internal.InitialOffsetEarliest
		default:
			return zero, PipelineConfigError{Msg: "invalid consumer_group_initial_offset; allowed values: `earliest` or `latest`"}
		}

		// Validate and set default for replicas
		if kt.Replicas <= 0 {
			topics[i].Replicas = 1 // Default to 1 replica
		}
	}

	return IngestorComponentConfig{
		Type:     internal.KafkaIngestorType,
		Provider: provider,
		KafkaConnectionParams: KafkaConnectionParamsConfig{
			Brokers:       conn.Brokers,
			SkipAuth:      conn.SkipAuth,
			SASLProtocol:  conn.SASLProtocol,
			SASLMechanism: conn.SASLMechanism,
			SASLUsername:  conn.SASLUsername,
			SASLPassword:  conn.SASLPassword,
			TLSRoot:       conn.TLSRoot,
		},
		KafkaTopics: topics,
	}, nil
}

type JoinSourceConfig struct {
	SourceID    string       `json:"source_id"`
	StreamID    string       `json:"stream_id"`
	JoinKey     string       `json:"join_key"`
	Window      JSONDuration `json:"time_window"`
	Orientation string       `json:"orientation"`
}

type JoinComponentConfig struct {
	Type           string             `json:"type"`
	Enabled        bool               `json:"enabled"`
	Sources        []JoinSourceConfig `json:"sources"`
	OutputStreamID string             `json:"output_stream_id"`
<<<<<<< HEAD

	NATSLeftConsumerName  string `json:"nats_left_consumer_name"`
	NATSRightConsumerName string `json:"nats_right_consumer_name"`
=======
	// KV configuration for join buffers
	LeftBufferTTL  JSONDuration `json:"left_buffer_ttl"`
	RightBufferTTL JSONDuration `json:"right_buffer_ttl"`
>>>>>>> 0a71352a
}

type JoinOrder string

func (jo JoinOrder) String() string {
	return string(jo)
}

func NewJoinOrder(s string) (zero JoinOrder, _ error) {
	switch s {
	case internal.JoinLeft:
		return JoinOrder(internal.JoinLeft), nil
	case internal.JoinRight:
		return JoinOrder(internal.JoinRight), nil
	default:
		return zero, fmt.Errorf("unsupported join order")
	}
}

func NewJoinComponentConfig(kind string, sources []JoinSourceConfig) (zero JoinComponentConfig, _ error) {
	if kind != strings.ToLower(strings.TrimSpace(internal.TemporalJoinType)) {
		return zero, PipelineConfigError{Msg: "invalid join type; only temporal joins are supported"}
	}

	if len(sources) != internal.MaxStreamsSupportedWithJoin {
		return zero, PipelineConfigError{Msg: "join component must have two distinct sources"}
	}

	var seenJoinOrder []JoinOrder

	for _, so := range sources {
		if len(strings.TrimSpace(so.SourceID)) == 0 {
			return zero, PipelineConfigError{Msg: "join source cannot be empty"}
		}

		if len(strings.TrimSpace(so.StreamID)) == 0 {
			return zero, PipelineConfigError{Msg: "join stream_id cannot be empty"}
		}

		jo, err := NewJoinOrder(so.Orientation)
		if err != nil {
			return zero, PipelineConfigError{Msg: fmt.Sprintf("unsupported value %s for join orientation", so.Orientation)}
		}
		if !slices.Contains(seenJoinOrder, jo) {
			seenJoinOrder = append(seenJoinOrder, jo)
		} else {
			return zero, PipelineConfigError{Msg: "join sources cannot have same orientations"}
		}

		if len(strings.TrimSpace(so.JoinKey)) == 0 {
			return zero, PipelineConfigError{Msg: "join key cannot be empty"}
		}
	}

	// Compute TTL values from sources' time_window
	var leftBufferTTL, rightBufferTTL JSONDuration
	for _, source := range sources {
		if source.Orientation == internal.JoinLeft {
			leftBufferTTL = source.Window
		} else if source.Orientation == internal.JoinRight {
			rightBufferTTL = source.Window
		}
	}

	return JoinComponentConfig{
		Sources:        sources,
		Type:           internal.TemporalJoinType,
		Enabled:        true,
		LeftBufferTTL:  leftBufferTTL,
		RightBufferTTL: rightBufferTTL,
	}, nil
}

type ClickHouseConnectionParamsConfig struct {
	Host                 string `json:"host"`
	Port                 string `json:"port"`      // native port used in BE connection
	HttpPort             string `json:"http_port"` // http port used by UI for FE connection
	Database             string `json:"database"`
	Username             string `json:"username"`
	Password             string `json:"password"`
	Table                string `json:"table"`
	Secure               bool   `json:"secure"`
	SkipCertificateCheck bool   `json:"skip_certificate_check"`
}

type BatchConfig struct {
	MaxBatchSize int          `json:"max_batch_size"`
	MaxDelayTime JSONDuration `json:"max_delay_time" default:"60s"`
}

type SinkComponentConfig struct {
	Type     string      `json:"type"`
	StreamID string      `json:"stream_id"`
	Batch    BatchConfig `json:"batch"`

	NATSConsumerName string `json:"nats_consumer_name"`

	ClickHouseConnectionParams ClickHouseConnectionParamsConfig `json:"clickhouse_connection_params"`
}

type ClickhouseSinkArgs struct {
	Host                 string
	Port                 string
	HttpPort             string
	DB                   string
	User                 string
	Password             string
	Table                string
	Secure               bool
	StreamID             string
	MaxBatchSize         int
	MaxDelayTime         JSONDuration
	SkipCertificateCheck bool
}

func NewClickhouseSinkComponent(args ClickhouseSinkArgs) (zero SinkComponentConfig, _ error) {
	if len(strings.TrimSpace(args.Host)) == 0 {
		return zero, PipelineConfigError{Msg: "clickhouse host cannot be empty"}
	}

	if len(strings.TrimSpace(args.Port)) == 0 {
		return zero, PipelineConfigError{Msg: "clickhouse port cannot be empty"}
	}

	if len(strings.TrimSpace(args.DB)) == 0 {
		return zero, PipelineConfigError{Msg: "clickhouse database cannot be empty"}
	}

	if len(strings.TrimSpace(args.User)) == 0 {
		return zero, PipelineConfigError{Msg: "clickhouse user cannot be empty"}
	}

	if len(args.Password) == 0 {
		return zero, PipelineConfigError{Msg: "clickhouse password cannot be empty"}
	}

	if len(strings.TrimSpace(args.Table)) == 0 {
		return zero, PipelineConfigError{Msg: "clickhouse table cannot be empty"}
	}

	if args.MaxBatchSize == 0 {
		return zero, PipelineConfigError{Msg: "clickhouse max_batch_size must be greater than 0"}
	}

	if len(strings.TrimSpace(args.StreamID)) == 0 {
		return zero, PipelineConfigError{Msg: "stream_id cannot be empty"}
	}

	return SinkComponentConfig{
		Type:     internal.ClickHouseSinkType,
		StreamID: args.StreamID,
		Batch: BatchConfig{
			MaxBatchSize: args.MaxBatchSize,
			MaxDelayTime: args.MaxDelayTime,
		},
		ClickHouseConnectionParams: ClickHouseConnectionParamsConfig{
			Host:                 args.Host,
			Port:                 args.Port,
			HttpPort:             args.HttpPort,
			Database:             args.DB,
			Username:             args.User,
			Password:             args.Password,
			Table:                args.Table,
			Secure:               args.Secure,
			SkipCertificateCheck: args.SkipCertificateCheck,
		},
	}, nil
}

type PipelineConfig struct {
	ID        string                  `json:"pipeline_id"`
	Name      string                  `json:"name"`
	Mapper    MapperConfig            `json:"mapper"`
	Ingestor  IngestorComponentConfig `json:"ingestor"`
	Join      JoinComponentConfig     `json:"join"`
	Sink      SinkComponentConfig     `json:"sink"`
	CreatedAt time.Time               `json:"created_at"`
	Status    PipelineHealth          `json:"status,omitempty"`
}

func (pc PipelineConfig) ToListPipeline() ListPipelineConfig {
	transformation := internal.IngestTransformation

	if pc.Join.Enabled {
		transformation = internal.JoinTransformation
	}

	for _, t := range pc.Ingestor.KafkaTopics {
		if t.Deduplication.Enabled {
			if pc.Join.Enabled {
				transformation = internal.DedupJoinTransformation
			} else {
				transformation = internal.DedupTransformation
			}
		}
	}

	status := PipelineStatus(internal.PipelineStatusCreated)
	if pc.Status.OverallStatus != "" {
		status = pc.Status.OverallStatus
	}

	return ListPipelineConfig{
		ID:             pc.ID,
		Name:           pc.Name,
		Transformation: TransformationType(transformation),
		CreatedAt:      pc.CreatedAt,
		Status:         status,
	}
}

type ListPipelineConfig struct {
	ID             string             `json:"pipeline_id"`
	Name           string             `json:"name"`
	Transformation TransformationType `json:"transformation_type"`
	CreatedAt      time.Time          `json:"created_at"`
	Status         PipelineStatus     `json:"status"`
}

type TransformationType string

type PipelineConfigError struct {
	Msg string
}

func (e PipelineConfigError) Error() string {
	return "invalid pipeline config: " + e.Msg
}

func NewPipelineConfig(id, name string, mc MapperConfig, ic IngestorComponentConfig, jc JoinComponentConfig, sc SinkComponentConfig) PipelineConfig {
	return PipelineConfig{
		ID:        id,
		Name:      name,
		Mapper:    mc,
		Ingestor:  ic,
		Join:      jc,
		Sink:      sc,
		CreatedAt: time.Now().UTC(),
		Status:    NewPipelineHealth(id, name),
	}
}

type JSONDuration struct {
	t time.Duration
}

func NewJSONDuration(d time.Duration) *JSONDuration {
	return &JSONDuration{t: d}
}

func (d *JSONDuration) UnmarshalJSON(b []byte) error {
	var rawValue any

	err := json.Unmarshal(b, &rawValue)
	if err != nil {
		return fmt.Errorf("unable to unmarshal duration: %w", err)
	}

	switch val := rawValue.(type) {
	case string:
		var err error
		d.t, err = time.ParseDuration(val)
		if err != nil {
			return fmt.Errorf("unable to parse as duration: %w", err)
		}
	default:
		return fmt.Errorf("invalid duration: %#v", rawValue)
	}

	return nil
}

func (d JSONDuration) MarshalJSON() ([]byte, error) {
	//nolint: wrapcheck // no more error context needed
	return json.Marshal(d.String())
}

func (d JSONDuration) String() string {
	return d.t.String()
}

func (d JSONDuration) Duration() time.Duration {
	return d.t
}

func GetJoinedStreamName(pipelineID string) string {
	hash := GenerateStreamHash(pipelineID)
	return fmt.Sprintf("%s-%s-%s", internal.PipelineStreamPrefix, hash, "joined")
}

// NewPipelineHealth creates a new pipeline health status
func NewPipelineHealth(pipelineID, pipelineName string) PipelineHealth {
	now := time.Now().UTC()
	return PipelineHealth{
		PipelineID:    pipelineID,
		PipelineName:  pipelineName,
		OverallStatus: PipelineStatus(internal.PipelineStatusCreated),
		CreatedAt:     now,
		UpdatedAt:     now,
	}
}

func GetNATSSubjectName(streamName, subjectName string) string {
	return fmt.Sprintf("%s.%s", streamName, subjectName)
}

func GetNATSSubjectNameDefault(streamName string) string {
	return GetNATSSubjectName(streamName, internal.DefaultSubjectName)
}

func GetWildcardNATSSubjectName(streamName string) string {
	return GetNATSSubjectName(streamName, "*")
}

func SanitizeNATSSubject(topicName string) string {
	return strings.ReplaceAll(topicName, ".", "_")
}

func GenerateStreamHash(pipelineID string) string {
	hash := sha256.Sum256([]byte(pipelineID))
	// Use first 8 characters of hash for shorter stream names
	return hex.EncodeToString(hash[:])[:8]
}

func GetIngestorStreamName(pipelineID, topicName string) string {
	hash := GenerateStreamHash(pipelineID)
	sanitizedTopic := SanitizeNATSSubject(topicName)

	// Create stream name: gf-{hash}-{sanitized_topic}
	streamName := fmt.Sprintf("%s-%s-%s", internal.PipelineStreamPrefix, hash, sanitizedTopic)

	// Truncate if too long to respect NATS limits
	if len(streamName) > internal.MaxStreamNameLength {
		// Keep prefix and hash, truncate topic name
		prefix := fmt.Sprintf("%s-%s-", internal.PipelineStreamPrefix, hash)
		maxTopicLength := internal.MaxStreamNameLength - len(prefix)
		if maxTopicLength > 0 {
			streamName = prefix + sanitizedTopic[:maxTopicLength]
		} else {
			// Fallback to just prefix if even that's too long
			streamName = prefix[:internal.MaxStreamNameLength]
		}
	}

	return streamName
}

func GetPipelineNATSSubject(pipelineID, topicName string) string {
	streamName := GetIngestorStreamName(pipelineID, topicName)
	return GetWildcardNATSSubjectName(streamName)
}

func GetKafkaConsumerGroupName(pipelineID string) string {
	return fmt.Sprintf("%s-%s", internal.ConsumerGroupNamePrefix, GenerateStreamHash(pipelineID))
}

func GetNATSConsumerName(pipelineID string, componentType string, streamType string) string {
	componentAbbr := map[string]string{
		"sink": "s",
		"join": "j",
	}
	streamAbbr := map[string]string{
		"input": "i",
		"left":  "l",
		"right": "r",
	}
	return fmt.Sprintf("%s-%s%s-%s",
		internal.NATSConsumerNamePrefix,
		componentAbbr[componentType],
		streamAbbr[streamType],
		GenerateStreamHash(pipelineID))
}

func GetNATSSinkConsumerName(pipelineID string) string {
	return GetNATSConsumerName(pipelineID, "sink", "input")
}

func GetNATSJoinLeftConsumerName(pipelineID string) string {
	return GetNATSConsumerName(pipelineID, "join", "left")
}

func GetNATSJoinRightConsumerName(pipelineID string) string {
	return GetNATSConsumerName(pipelineID, "join", "right")
}<|MERGE_RESOLUTION|>--- conflicted
+++ resolved
@@ -186,15 +186,11 @@
 	Enabled        bool               `json:"enabled"`
 	Sources        []JoinSourceConfig `json:"sources"`
 	OutputStreamID string             `json:"output_stream_id"`
-<<<<<<< HEAD
 
 	NATSLeftConsumerName  string `json:"nats_left_consumer_name"`
 	NATSRightConsumerName string `json:"nats_right_consumer_name"`
-=======
-	// KV configuration for join buffers
 	LeftBufferTTL  JSONDuration `json:"left_buffer_ttl"`
 	RightBufferTTL JSONDuration `json:"right_buffer_ttl"`
->>>>>>> 0a71352a
 }
 
 type JoinOrder string
