--- conflicted
+++ resolved
@@ -19,11 +19,7 @@
 import PipelineTagsModal from '@/src/modules/pipelines/components/PipelineTagsModal'
 import { handleApiError } from '@/src/notifications/api-error-handler'
 import { notify } from '@/src/notifications'
-<<<<<<< HEAD
-import { getPipelineAdapter } from '@/src/modules/pipeline-adapters/factory'
-=======
 import { PipelineDetailsSidebar, SidebarSection, getSidebarItems } from './PipelineDetailsSidebar'
->>>>>>> 854c88fc
 
 function PipelineDetailsModule({ pipeline: initialPipeline }: { pipeline: Pipeline }) {
   const router = useRouter()
@@ -100,7 +96,7 @@
         // Create a cache key that includes the pipeline configuration to detect changes
         // This ensures re-hydration when the pipeline is edited or status changes
         const topicNames = pipeline.source?.topics?.map((t: any) => t.name).join(',') || ''
-        const currentPipelineKey = `${pipeline.pipeline_id}-${pipeline.name}-${pipeline.status}-${topicNames}-${pipeline.version || 'v1'}`
+        const currentPipelineKey = `${pipeline.pipeline_id}-${pipeline.name}-${pipeline.status}-${topicNames}`
         const lastHydratedKey = sessionStorage.getItem('lastHydratedPipeline')
 
         // CRITICAL: Check if cache says we're hydrated, but also verify stores actually have data
@@ -132,19 +128,8 @@
         console.log('[PipelineDetailsModule] Hydrating pipeline:', currentPipelineKey)
 
         try {
-          // 1. Detect version and get appropriate adapter
-          // Use pipeline.version if available, or fallback to V1 (handled by factory) but added here for safety
-          const adapter = getPipelineAdapter(pipeline?.version || 'v1')
-
-          // 2. Hydrate raw API config into InternalPipelineConfig
-          // pipeline is currently typed as Pipeline which acts as our InternalPipelineConfig
-          // but at this boundary it's actually an API response that might differ in structure
-          const internalConfig = adapter.hydrate(pipeline)
-
-          // 3. Pass internal config to store
           // pipeline hydration is handled by the enterViewMode function from the core store
-          await enterViewMode(internalConfig)
-
+          await enterViewMode(pipeline)
           // Mark as hydrated to prevent re-hydration - this is used to prevent infinite loop
           sessionStorage.setItem('lastHydratedPipeline', currentPipelineKey)
         } catch (error) {
