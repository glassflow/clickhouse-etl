--- conflicted
+++ resolved
@@ -79,11 +79,7 @@
             type=semver,pattern={{raw}}
             type=raw,value=stable,enable=${{ startsWith(github.ref, 'refs/tags/') }}
             type=raw,value=main,enable=${{ github.ref_name == 'main' }}
-<<<<<<< HEAD
-            type=raw,value=${{github.sha}}-beta,enable=${{ github.ref_name == 'nested-json' }}
-=======
             type=raw,value=${{github.sha}}-beta,enable=${{ github.head_ref == 'nested-json' }}
->>>>>>> 62e7a990
       - name: Login to Docker Hub
         uses: docker/login-action@v3
         with:
@@ -143,11 +139,7 @@
             type=semver,pattern={{raw}}
             type=raw,value=stable,enable=${{ startsWith(github.ref, 'refs/tags/') }}
             type=raw,value=main,enable=${{ github.ref_name == 'main' }}
-<<<<<<< HEAD
-            type=raw,value=${{github.sha}}-beta,enable=${{ github.ref_name == 'nested-json' }}
-=======
             type=raw,value=${{github.sha}}-beta,enable=${{ github.head_ref == 'nested-json' }}
->>>>>>> 62e7a990
       - name: Login to Docker Hub
         uses: docker/login-action@v3
         with:
