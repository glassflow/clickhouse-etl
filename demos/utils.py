from __future__ import annotations

import json
import base64
import re

import clickhouse_connect
from kafka.admin import KafkaAdminClient, NewTopic
from kafka.errors import TopicAlreadyExistsError
from glassflow_clickhouse_etl import errors, models, Pipeline
from rich import print, box
from rich.table import Table
<<<<<<< HEAD


=======
from rich.console import Console
import time
from kafka import KafkaConsumer
console = Console()
>>>>>>> 2eabde6b
def create_clickhouse_client(sink_config: models.SinkConfig):
    """Create a ClickHouse client"""
    # GlassFlow uses Clickhouse native port while the python client uses http
    if sink_config.host == "clickhouse":
        host = "localhost"
        port = 8123
    else:
        host = sink_config.host
        port = 8443

    return clickhouse_connect.get_client(
        host=host,
        username=sink_config.username,
        password=base64.b64decode(sink_config.password).decode("utf-8"),
        database=sink_config.database,
        port=port,
    )


def create_table_if_not_exists(sink_config: models.SinkConfig, client):
    """Create a table in ClickHouse if it doesn't exist"""
    if client.command(f"EXISTS TABLE {sink_config.table}"):
        log(
            message=f"Sink [italic u]{sink_config.table}[/italic u]",
            status="Already exists",
            is_success=True,
            component="Clickhouse",
        )
        return

    columns_def = [
        f"{m.column_name} {m.column_type}" for m in sink_config.table_mapping
    ]
    client.command(
        f"""
        CREATE TABLE IF NOT EXISTS {sink_config.table} ({",".join(columns_def)})
        ENGINE = MergeTree
        ORDER BY event_id;
        """
    )
    log(
        message=f"Sink [italic u]{sink_config.table}[/italic u]",
        status="Created",
        is_success=True,
        component="Clickhouse",
    )


def read_clickhouse_table_size(sink_config: models.SinkConfig, client) -> int:
    """Read the size of a table in ClickHouse"""
    return client.command(f"SELECT count() FROM {sink_config.table}")


def truncate_table(sink_config: models.SinkConfig, client):
    """Truncate a table in ClickHouse"""
    client.command(f"TRUNCATE TABLE {sink_config.table}")

def get_clickhouse_table_row(sink_config: models.SinkConfig, client):
    full_table_name = f"{sink_config.database}.{sink_config.table}"
    query = f"SELECT * FROM {full_table_name} DESC LIMIT 1"
    result = client.query(query)
    if result.result_rows:
        # Get column names directly from result.column_names
        columns = result.column_names
        # Convert row to dictionary
        return dict(zip(columns, result.result_rows[0]))
    return None


def load_conf(path: str) -> models.PipelineConfig:
    """Load pipeline configuration from a JSON file"""
    return models.PipelineConfig(**json.load(open(path)))


def create_topics_if_not_exists(source_config: models.SourceConfig):
    """Create topics in Kafka"""

    if source_config.connection_params.brokers[0] == "kafka:9094":
        brokers = ["localhost:9093"]
    else:
        brokers = source_config.connection_params.brokers

    # Create Kafka admin client
    admin_client = KafkaAdminClient(
        bootstrap_servers=brokers,
        security_protocol=source_config.connection_params.protocol.value,
        sasl_mechanism=source_config.connection_params.mechanism.value,
        sasl_plain_username=source_config.connection_params.username,
        sasl_plain_password=source_config.connection_params.password,
    )

    # Create topic configuration
    for topic_config in source_config.topics:
        topic_name = topic_config.name
        try:
            # Create new topic with default configuration
            new_topic = NewTopic(
                name=topic_name, num_partitions=1, replication_factor=1
            )
            admin_client.create_topics([new_topic])
            log(
                message=f"Topic [italic u]{topic_name}[/italic u]",
                status="Created",
                is_success=True,
                component="Kafka",
            )
        except TopicAlreadyExistsError:
            log(
                message=f"Topic [italic u]{topic_name}[/italic u]",
                status="Already exists",
                is_success=True,
                component="Kafka",
            )
        except Exception as e:
            log(
                message=f"Error creating topic [italic u]{topic_name}[/italic u]",
                status=str(e),
                is_success=False,
                component="Kafka",
            )
    admin_client.close()


def check_if_pipeline_exists(config: models.PipelineConfig) -> tuple[bool, str | None]:
    """
    Check if a pipeline exists

    Returns:
        bool: True if the pipeline exists, False otherwise
        str | None: Pipeline ID of existing pipeline, None if it doesn't exist
    """
    try:
        pipeline_id = Pipeline().get_running_pipeline()
        if pipeline_id == config.pipeline_id:
            return True, pipeline_id
        else:
            return False, pipeline_id
    except errors.ConnectionError:
        log(
            message="Looks like [bold orange3]GlassFlow[/bold orange3] is not running locally!",
            status="",
            is_success=False,
            component="GlassFlow",
        )
        print("\nRun the following command to start it:\n  > `docker compose up -d`\n")
        exit(1)
    except errors.PipelineNotFoundError:
        return False, None
    except Exception as e:
        log(
            message="Error checking if pipeline exists",
            status=str(e),
            is_success=False,
            component="GlassFlow",
        )
        raise e


def create_pipeline_if_not_exists(
    config: models.PipelineConfig,
    clickhouse_client,
    skip_confirmation: bool,
    cleanup: bool,
) -> Pipeline:
    """
    Create GlassFlow pipeline

    Args:
        config (models.PipelineConfig): Pipeline configuration
        clickhouse_client (clickhouse_connect.Client): ClickHouse client
        skip_confirmation (bool): Skip confirmation prompt
        cleanup (bool): Cleanup Clickhouse table before creating the pipeline

    Returns:
        Pipeline: GlassFlow pipeline
    """
    pipeline = Pipeline(config)

    exists, pipeline_id = check_if_pipeline_exists(config)
    if exists:
        log(
            message=f"Pipeline [italic u]{config.pipeline_id}[/italic u]",
            status="Already exists",
            is_success=True,
            component="GlassFlow",
        )
        if cleanup:
            truncate_table(config.sink, clickhouse_client)
            log(
                message=f"Truncate table [italic u]{config.sink.table}[/italic u]",
                status="Success",
                is_success=True,
                component="Clickhouse",
            )
    else:
        if pipeline_id:
            if not skip_confirmation:
                resp = query_yes_no(
                    question=f"[yellow]⚠[/yellow][[bold orange3]GlassFlow[/bold orange3]] Pipeline [italic u]{pipeline_id}[/italic u] is running. "
                    f"Do you want to delete it and create a new pipeline with ID [italic u]{config.pipeline_id}[/italic u]?",
                    default_yes=True,
                )
            else:
                resp = True

            if resp:
                pipeline = Pipeline(config)

                pipeline.delete()
                log(
                    message=f"Delete pipeline [italic u]{config.pipeline_id}[/italic u]",
                    status="Success",
                    is_success=True,
                    component="GlassFlow",
                )
            else:
                log(
                    message="Exited! Delete current pipeline or update config to send events to existing pipeline",
                    status="",
                    is_success=False,
                    component="GlassFlow",
                )
                exit(0)

        create_table_if_not_exists(config.sink, clickhouse_client)
        create_topics_if_not_exists(config.source)

        try:
            pipeline.create()
<<<<<<< HEAD
            log(
                message=f"Pipeline [italic u]{config.pipeline_id}[/italic u]",
                status="Created",
                is_success=True,
                component="GlassFlow",
            )
=======
            with console.status("[bold green]Waiting for pipeline to start...[/bold green]", spinner="dots"):
                time.sleep(10)
            log(message=f"Pipeline [italic u]{config.pipeline_id}[/italic u]", status="Created", is_success=True, component="GlassFlow")
>>>>>>> 2eabde6b
        except errors.PipelineAlreadyExistsError:
            log(
                message=f"Pipeline [italic u]{config.pipeline_id}[/italic u]",
                status="Already exists",
                is_success=False,
                component="GlassFlow",
            )
        except Exception as e:
            log(
                message=f"Error creating pipeline [italic u]{config.pipeline_id}[/italic u]",
                status=str(e),
                is_success=False,
                component="GlassFlow",
            )
            raise e

    return pipeline


def time_window_to_seconds(time_window: str) -> int:
    """Convert time window string to seconds.

    Args:
        time_window (str): Time window string in format like '1s', '1m', '1h', '1d'

    Returns:
        int: Number of seconds
    """
    if not time_window:
        return 0

    # Use regex to match the number and unit
    match = re.match(r"^(\d+)([smhd])$", time_window)
    if not match:
        raise ValueError(
            f"Invalid time window format: {time_window}. Use format like '1s', '1m', '1h', '1d'"
        )

    value = int(match.group(1))
    unit = match.group(2)

    if unit == "s":
        return value
    elif unit == "m":
        return value * 60
    elif unit == "h":
        return value * 3600
    elif unit == "d":
        return value * 86400  # 24 * 60 * 60
    else:
        raise ValueError(
            f"Invalid time unit: {unit}. Use 's' for seconds, 'm' for minutes, 'h' for hours, 'd' for days"
        )


def query_yes_no(question, default_yes: bool | None = None):
    if default_yes is None:
        prompt = " [y/n] "
    elif default_yes:
        prompt = " [Y/n] "
    else:
        prompt = " [y/N] "

    while True:
        try:
            print(question + prompt, end="")
            resp = input().strip().lower()
            if default_yes is not None and resp == "":
                return default_yes
            else:
                return resp == "y" or resp == "yes"
        except ValueError:
            print("Please respond with 'yes' or 'no' (or 'y' or 'n').\n")


def log(
    message: str,
    status: str = "Success",
    is_success: bool = True,
    component: str = "GlassFlow",
):
    if is_success:
        status_icon = "[green]✔[/green]"
        status_message = f"[green]{status}[/green]"
    else:
        status_icon = "[red]✗[/red]"
        status_message = f"[red]{status}[/red]"

    if component == "GlassFlow":
        component_str = "[bold orange_red1][GlassFlow][/bold orange_red1]"
    elif component == "Kafka":
        component_str = "[bold sky_blue3][Kafka][/bold sky_blue3]"
    elif component == "Clickhouse":
        component_str = "[bold yellow][Clickhouse][/bold yellow]"

    table = Table(
        show_header=False,
        show_edge=False,
        padding=(0, 1),
        show_lines=False,
        box=box.SIMPLE_HEAD,
    )
    table.add_column("Status", justify="left", width=2)
    table.add_column("Component", justify="left", width=12)
    table.add_column("Message", justify="left", width=70)
    table.add_column("Status", justify="left", width=20)
    table.add_row(status_icon, component_str, message, status_message)
    print(table)


def print_gen_stats(stats: dict, title: str = "Generation Stats"):
    """Print generation statistics in a table format

    Args:
        stats (dict): Generation statistics dictionary
        title (str, optional): Title for the table. Defaults to "Generation Stats".
    """
    table = Table(
        show_header=True,
        style="sky_blue3",
        show_edge=True,
        expand=False,
        padding=(0, 1),
        title=title,
    )
    table.add_column("Total Events", justify="right")
    table.add_column("Total Duplicates", justify="right")
    table.add_column("Total Unique Events", justify="right")
    table.add_column("Duplication Rate", justify="right")
    table.add_column("Time taken", justify="right")
    table.add_row(
        str(stats["num_records"]),
        str(stats["total_duplicates"]),
        str(stats["total_generated"]),
        f"{stats['duplication_ratio']:.1%}",
        f"{stats['time_taken_ms']} ms",
    )
    print("")
    print(table)
    print("")

def print_clickhouse_record(record: dict, title: str = "ClickHouse Record"):
    """Print a ClickHouse record in a table format"""
    table = Table(show_header=True, style="sky_blue3", show_edge=True, expand=False, padding=(0, 1), title=title)
    for key, value in record.items():
        table.add_column(key, justify="left")
    table.add_row(*record.values())
    print(table)<|MERGE_RESOLUTION|>--- conflicted
+++ resolved
@@ -3,6 +3,7 @@
 import json
 import base64
 import re
+import time
 
 import clickhouse_connect
 from kafka.admin import KafkaAdminClient, NewTopic
@@ -10,15 +11,12 @@
 from glassflow_clickhouse_etl import errors, models, Pipeline
 from rich import print, box
 from rich.table import Table
-<<<<<<< HEAD
-
-
-=======
 from rich.console import Console
-import time
-from kafka import KafkaConsumer
+
+
 console = Console()
->>>>>>> 2eabde6b
+
+
 def create_clickhouse_client(sink_config: models.SinkConfig):
     """Create a ClickHouse client"""
     # GlassFlow uses Clickhouse native port while the python client uses http
@@ -248,18 +246,14 @@
 
         try:
             pipeline.create()
-<<<<<<< HEAD
+            with console.status("[bold green]Waiting for pipeline to start...[/bold green]", spinner="dots"):
+                time.sleep(10)
             log(
                 message=f"Pipeline [italic u]{config.pipeline_id}[/italic u]",
                 status="Created",
                 is_success=True,
                 component="GlassFlow",
             )
-=======
-            with console.status("[bold green]Waiting for pipeline to start...[/bold green]", spinner="dots"):
-                time.sleep(10)
-            log(message=f"Pipeline [italic u]{config.pipeline_id}[/italic u]", status="Created", is_success=True, component="GlassFlow")
->>>>>>> 2eabde6b
         except errors.PipelineAlreadyExistsError:
             log(
                 message=f"Pipeline [italic u]{config.pipeline_id}[/italic u]",
