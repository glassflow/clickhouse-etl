{
    "pipeline_id": "deduplication-demo-pipeline",
    "source": {
      "type": "kafka",
      "provider": "confluent",
      "connection_params": {
        "brokers": [
          "kafka:9093"
        ],
        "protocol": "PLAINTEXT",
        "skip_auth": true
      },
      "topics": [
        {
          "consumer_group_initial_offset": "latest",
          "name": "users",
          "schema": {
            "type": "json",
            "fields": [
              {
                "name": "event.id",
                "type": "string"
              },
              {
<<<<<<< HEAD
                "name": "data.user_id",
                "type": "string"
              },
              {
                "name": "data.name",
                "type": "string"
              },
              {
                "name": "data.email",
=======
                "name": "user.id",
                "type": "string"
              },
              {
                "name": "user.name",
                "type": "string"
              },
              {
                "name": "user.email",
>>>>>>> 62e7a990
                "type": "string"
              },
              {
                "name": "data.created_at",
                "type": "string"
              },
              {
                "name": "tags",
                "type": "array"
              }
            ]
          },
          "deduplication": {
            "enabled": true,
            "id_field": "event.id",
            "id_field_type": "string",
            "time_window": "1h"
          }
        }
      ]
    },
    "join": {
      "enabled": false
    },
    "sink": {
      "type": "clickhouse",
      "provider": "localhost",
      "host": "clickhouse",
      "port": "9000",
      "database": "default",
      "username": "default",
      "password": "c2VjcmV0",
      "secure": false,
      "max_batch_size": 1000,
      "max_delay_time": "30s",
      "table": "users_dedup",
      "table_mapping": [
        {
          "source_id": "users",
          "field_name": "event.id",
          "column_name": "event_id",
          "column_type": "UUID"
        },
        {
          "source_id": "users",
<<<<<<< HEAD
          "field_name": "data.user_id",
=======
          "field_name": "user.id",
>>>>>>> 62e7a990
          "column_name": "user_id",
          "column_type": "UUID"
        },
        {
          "source_id": "users",
          "field_name": "data.created_at",
          "column_name": "created_at",
          "column_type": "DateTime"
        },
        {
          "source_id": "users",
<<<<<<< HEAD
          "field_name": "data.name",
=======
          "field_name": "user.name",
>>>>>>> 62e7a990
          "column_name": "name",
          "column_type": "String"
        },
        {
          "source_id": "users",
<<<<<<< HEAD
          "field_name": "data.email",
=======
          "field_name": "user.email",
>>>>>>> 62e7a990
          "column_name": "email",
          "column_type": "String"
        },
        {
          "source_id": "users",
          "field_name": "tags",
          "column_name": "tags",
          "column_type": "Array(String)"
        }
      ]
    }
  }<|MERGE_RESOLUTION|>--- conflicted
+++ resolved
@@ -22,17 +22,6 @@
                 "type": "string"
               },
               {
-<<<<<<< HEAD
-                "name": "data.user_id",
-                "type": "string"
-              },
-              {
-                "name": "data.name",
-                "type": "string"
-              },
-              {
-                "name": "data.email",
-=======
                 "name": "user.id",
                 "type": "string"
               },
@@ -42,11 +31,10 @@
               },
               {
                 "name": "user.email",
->>>>>>> 62e7a990
                 "type": "string"
               },
               {
-                "name": "data.created_at",
+                "name": "created_at",
                 "type": "string"
               },
               {
@@ -88,37 +76,25 @@
         },
         {
           "source_id": "users",
-<<<<<<< HEAD
-          "field_name": "data.user_id",
-=======
           "field_name": "user.id",
->>>>>>> 62e7a990
           "column_name": "user_id",
           "column_type": "UUID"
         },
         {
           "source_id": "users",
-          "field_name": "data.created_at",
+          "field_name": "created_at",
           "column_name": "created_at",
           "column_type": "DateTime"
         },
         {
           "source_id": "users",
-<<<<<<< HEAD
-          "field_name": "data.name",
-=======
           "field_name": "user.name",
->>>>>>> 62e7a990
           "column_name": "name",
           "column_type": "String"
         },
         {
           "source_id": "users",
-<<<<<<< HEAD
-          "field_name": "data.email",
-=======
           "field_name": "user.email",
->>>>>>> 62e7a990
           "column_name": "email",
           "column_type": "String"
         },
