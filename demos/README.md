# GlassFlow ClickHouse ETL Demo

This demo showcases the capabilities of GlassFlow ClickHouse ETL using a local development environment. You can interact with the demo in two ways:

- **[Through the GlassFlow UI](#option-1-create-a-pipeline-using-the-glassflow-ui)**: Connect directly to the local Kafka and ClickHouse instances
- **[Through Python Scripts](#option-2-create-a-pipeline-using-python-demos)**: Use our Python SDK to automate the pipeline setup and generate events
<<<<<<< HEAD

> [!NOTE]
> **For Altinity ClickHouse Users**: If you're using Altinity ClickHouse instead of the local ClickHouse instance, check out the [instructions for running demos with Altinity](providers/altinity/README.md).
=======
>>>>>>> 204f2fef

## Prerequisites

- Docker and Docker Compose
- Python 3.8+ (for Python demos)
- pip (Python package manager)

## Setup

Start the local infrastructure:

```bash
docker compose up -d
```

This will start:
- Zookeeper (port 2181)
- Kafka (ports 9092, 9093, 9094)
- ClickHouse (ports 8123, 9000)
- GlassFlow ClickHouse ETL application (port 8080)

## (Option 1) Create a Pipeline Using the GlassFlow UI

Once the GlassFlow application is running, the web interface will be available at http://localhost:8080. 
You can create a new pipeline and connect it to the local Kafka and ClickHouse instances.

In order to create a pipeline, you'll need the following:

### 1. Create the Kafka Topics

```bash
# Create a new Kafka topic
docker compose exec kafka kafka-topics \
    --topic users \
    --create \
    --partitions 1 \
    --replication-factor 1 \
    --bootstrap-server localhost:9093 \
    --command-config /etc/kafka/client.properties
```

### 2. Create ClickHouse Table

```bash
docker compose exec clickhouse clickhouse-client \
    --user default \
    --password secret \
    --query "
CREATE TABLE IF NOT EXISTS users_dedup (
    event_id Int32,
    user_id Int32,
    name String,
    email String,
    created_at DateTime
) ENGINE = MergeTree 
ORDER BY event_id"
```

### 3. Create GlassFlow Pipeline through the UI

Go to http://localhost:8080 and follow the steps to create a pipeline. 

- Kafka Connection Details
```yaml
Authentication Method: SASL/PLAIN
Security Protocol: SASL_PLAINTEXT
Bootstrap Servers: kafka:9094
Username: admin
Password: admin-secret
```

- ClickHouse Connection Details
```yaml
Host: clickhouse
HTTP/S Port: 8123
Native Port: 9000
Username: default
Password: secret
Use SSL: false
```

### 4. Generate and send events to Kafka

```bash
# Send multiple JSON events to Kafka
echo '{"event_id": "123", "user_id": "456", "name": "John Doe", "email": "john@example.com", "created_at": "2024-03-20T10:00:00Z"}
{"event_id": "123", "user_id": "456", "name": "John Doe", "email": "john@example.com", "created_at": "2024-03-20T10:01:00Z"}
{"event_id": "124", "user_id": "457", "name": "Jane Smith", "email": "jane@example.com", "created_at": "2024-03-20T10:03:00Z"}' | \
docker compose exec -T kafka kafka-console-producer \
    --topic users \
    --bootstrap-server localhost:9093 \
    --producer.config /etc/kafka/client.properties
```

### 5. See results on ClickHouse

```bash
docker compose exec clickhouse clickhouse-client \
    --user default \
    --password secret \
     -f prettycompact \
    --query "SELECT * FROM users_dedup"
```

## (Option 2) Create a Pipeline Using Python Demos

The Python demos automate the entire process, including:
- Creating Kafka topics
- Setting up ClickHouse tables
- Creating and configuring pipelines
- Generating and sending test events

![Python Demo](../docs/public/assets/python_demo.gif)

### Setup Python Environment

1. Create and activate a virtual environment:

```bash
# Create virtual environment
python -m venv venv

# Activate virtual environment
# On macOS/Linux:
source venv/bin/activate
# On Windows:
# .\venv\Scripts\activate
```

2. Install Python dependencies:

```bash
pip install -r requirements.txt
```

### Available Demos

#### Deduplication Demo

Demonstrates how to deduplicate events using GlassFlow's deduplication capabilities:

```bash
# Run with default options
python demo_deduplication.py

# Run 100k examples with 50% duplicates
python demo_deduplication.py \
   --num_records 100000 \
   --duplication-rate 0.5
```

Options:
- `--num-records`: Number of records to generate (default: 10000)
- `--duplication-rate`: Rate of duplication (default: 0.1)
- `--rps`: Records per second (default: 1000)
- `--config`: Path to pipeline configuration file (default: config/glassflow/deduplication_pipeline.json)
- `--generator-schema`: Path to generator schema file (default: config/glassgen/user_event.json)
- `--print-n-rows` or `-p`: Number of rows to print from the results (default: 5)
- `--yes` or `-y`: Skip confirmation prompts
- `--cleanup` or `-c`: Cleanup ClickHouse table before running the pipeline

#### Join Demo

Demonstrates how to join data from two different Kafka topics using GlassFlow's temporal join capabilities:

```bash
# Run with default options
python demo_join.py

# Run with 100k events on the left and 1k events on the right and print the last 100 rows in the CH table
python demo_join.py \
   --left-num-records 100000 \
   --right-num-records 1000 \
   -p 100
```

Options:
- `--left-num-records`: Number of records to generate for left events (default: 10000)
- `--right-num-records`: Number of records to generate for right events (default: 10000)
- `--rps`: Records per second (default: 1000)
- `--config`: Path to pipeline configuration file (default: config/glassflow/join_pipeline.json)
- `--left-schema`: Path to left events generator schema file (default: config/glassgen/order_event.json)
- `--right-schema`: Path to right events generator schema file (default: config/glassgen/user_event.json)
- `--print-n-rows` or `-p`: Number of rows to print from the results (default: 5)
- `--yes` or `-y`: Skip confirmation prompts
- `--cleanup` or `-c`: Cleanup ClickHouse table before running the pipeline

### Configuration Files

The Python demos use several configuration files located in the `config` directory:

1. **Pipeline Configurations** (`config/glassflow/`):
   - `deduplication_pipeline.json`: Configuration for the deduplication pipeline
   - `join_pipeline.json`: Configuration for the join pipeline

2. **Generator Schemas** (`config/glassgen/`):
   - `user_event.json`: Schema for user events
   - `order_event.json`: Schema for order events

## Troubleshooting

1. **Infrastructure Issues**:
   - Check Docker logs:
     ```bash
     docker compose logs
     ```

2. **Pipeline Creation Issues**:
   - Ensure GlassFlow is running:
     ```bash
     docker compose up
     ```
   - Check pipeline status in the web interface (http://localhost:8080)

3. **Data Generation Issues**:
   - Verify Kafka topics:
     ```bash
     docker compose exec kafka kafka-topics --list --bootstrap-server localhost:9093 --command-config /etc/kafka/client.properties
     ```
   - Check ClickHouse table:
     ```bash
     docker compose exec clickhouse clickhouse-client --user default --password secret --query "SELECT count() FROM <table_name>"
     ```

## Cleanup

To stop and remove all containers:
```bash
docker compose down
```

To remove all data (including volumes):
```bash
docker compose down -v
```

## Additional Resources

- [GlassGen Documentation](https://github.com/glassflow/glassgen)
- [GlassFlow ClickHouse ETL Python SDK](https://github.com/glassflow/clickhouse-etl-py-sdk)
- [Kafka Documentation](https://kafka.apache.org/documentation/)
- [ClickHouse Documentation](https://clickhouse.com/docs/en/) <|MERGE_RESOLUTION|>--- conflicted
+++ resolved
@@ -4,12 +4,10 @@
 
 - **[Through the GlassFlow UI](#option-1-create-a-pipeline-using-the-glassflow-ui)**: Connect directly to the local Kafka and ClickHouse instances
 - **[Through Python Scripts](#option-2-create-a-pipeline-using-python-demos)**: Use our Python SDK to automate the pipeline setup and generate events
-<<<<<<< HEAD
 
 > [!NOTE]
 > **For Altinity ClickHouse Users**: If you're using Altinity ClickHouse instead of the local ClickHouse instance, check out the [instructions for running demos with Altinity](providers/altinity/README.md).
-=======
->>>>>>> 204f2fef
+
 
 ## Prerequisites
 
